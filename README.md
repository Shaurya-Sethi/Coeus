--- conflicted
+++ resolved
@@ -4,65 +4,66 @@
 
 ## Directory Overview
 
-- `e-commerce/` – Sample SQL schema and Cypher scripts for an e-commerce database. These files can be imported into Neo4j or a SQL engine to experiment with the query generator.
-- `uber like/` – Cypher scripts describing a ride‑sharing schema similar to an Uber application. Useful for testing with a different domain.
+* `e-commerce/` – Sample SQL schema and Cypher scripts for an e-commerce database. These files can be imported into Neo4j or a SQL engine to experiment with the query generator.
+* `uber like/` – Cypher scripts describing a ride‑sharing schema similar to an Uber application. Useful for testing with a different domain.
 
 ## Features
-- **Fetch Schema from Neo4j**: Extracts table and column descriptions along with relationships.
-- **Sentence Transformer Embeddings**: Converts schema and user queries into vector embeddings.
-- **Similarity-Based Schema Pruning**: Identifies relevant tables and columns based on query similarity.
-- **Relationship-Aware Filtering**: Ensures key columns related to relationships are retained.
-- **SQL Query Generation**: Uses ArliAI API to generate SQL queries based on the refined schema.
-- **Configurable Similarity Threshold**: Allows fine-tuning relevance detection for query context.
-- **Secure Credentials Input**: Uses password fields for sensitive information in Streamlit UI.
+
+* **Fetch Schema from Neo4j**: Extracts table and column descriptions along with relationships.
+* **Sentence Transformer Embeddings**: Converts schema and user queries into vector embeddings.
+* **Similarity-Based Schema Pruning**: Identifies relevant tables and columns based on query similarity.
+* **Relationship-Aware Filtering**: Ensures key columns related to relationships are retained.
+* **SQL Query Generation**: Uses ArliAI API to generate SQL queries based on the refined schema.
+* **Configurable Similarity Threshold**: Allows fine-tuning relevance detection for query context.
+* **Secure Credentials Input**: Uses password fields for sensitive information in Streamlit UI.
 
 ## Setup
 
 1. **Install prerequisites**
-   - Python 3.8 or newer
-   - A running Neo4j instance
-   - (Optional) Create a virtual environment
+
+   * Python 3.8 or newer
+   * A running Neo4j instance
+   * (Optional) Create a virtual environment
 
 2. **Clone the repository**
+
    ```sh
    git clone https://github.com/your-username/Coeus.git
    cd Coeus
    ```
 
 3. **Install dependencies**
+   Install the required packages from the `requirements.txt` file at the repository root:
+
    ```sh
    pip install -r requirements.txt
    ```
 
-<<<<<<< HEAD
 4. **Run the app**
+
    ```sh
    streamlit run app.py
    ```
-=======
-### Install Dependencies
-Install the required packages from the `requirements.txt` file at the repository root:
-```sh
-$ pip install -r requirements.txt
-```
->>>>>>> 95e1d9ed
 
 ## Usage
 
 ### Running the Application
+
 ```sh
-$ streamlit run app.py
+streamlit run app.py
 ```
 
 ### Configuring Inputs
-- **Neo4j URI**: The connection string for Neo4j (e.g., `bolt://localhost:7687`).
-- **Neo4j User & Password**: Authentication credentials.
-- **Database Name**: The Neo4j database containing the schema.
-- **ArliAI API Key**: Required to generate SQL queries.
-- **Similarity Threshold**: Adjusts the sensitivity for schema relevance detection.
-- **User Query**: Natural language input describing the desired SQL query.
+
+* **Neo4j URI**: The connection string for Neo4j (e.g., `bolt://localhost:7687`).
+* **Neo4j User & Password**: Authentication credentials.
+* **Database Name**: The Neo4j database containing the schema.
+* **ArliAI API Key**: Required to generate SQL queries.
+* **Similarity Threshold**: Adjusts the sensitivity for schema relevance detection.
+* **User Query**: Natural language input describing the desired SQL query.
 
 ### Workflow
+
 1. The schema is fetched from Neo4j.
 2. The schema is converted into vector embeddings.
 3. The user inputs a query.
@@ -72,6 +73,7 @@
 7. The final query is displayed in the Streamlit UI.
 
 ### UI Overview
+
 ```
 +--------------------------------------------+
 | SQL Query Generator Using NLP              |
@@ -91,36 +93,45 @@
 ## Functionality Overview
 
 ### `Neo4jHandler`
-- Connects to Neo4j.
-- Fetches table and column schema.
-- Retrieves table relationships.
+
+* Connects to Neo4j.
+* Fetches table and column schema.
+* Retrieves table relationships.
 
 ### `fetch_embedding_locally(text)`
-- Generates vector embeddings for schema and queries.
+
+* Generates vector embeddings for schema and queries.
 
 ### `generate_schema_embeddings_locally(schema)`
-- Converts the entire schema into vector embeddings.
+
+* Converts the entire schema into vector embeddings.
 
 ### `find_relevant_schema(query_embedding, schema_embeddings, threshold)`
-- Identifies tables relevant to the user query based on embedding similarity.
+
+* Identifies tables relevant to the user query based on embedding similarity.
 
 ### `identify_relationship_columns(schema, relationships)`
-- Extracts columns related to inter-table relationships.
+
+* Extracts columns related to inter-table relationships.
 
 ### `prune_non_relationship_columns(user_query_embedding, schema, relationships, threshold)`
-- Filters out unrelated columns while retaining key relationship attributes.
+
+* Filters out unrelated columns while retaining key relationship attributes.
 
 ### `generate_sql_arliAI(api_key, user_query, pruned_schema)`
-- Uses the ArliAI API to generate SQL queries based on a refined schema.
+
+* Uses the ArliAI API to generate SQL queries based on a refined schema.
 
 ## Example
 
 ### Input
+
 ```plaintext
 User Query: List all users, their orders, and the products in those orders.
 ```
 
 ### Output
+
 ```sql
 SELECT users.id, users.name, orders.id AS order_id, orders.date, products.name AS product_name
 FROM users
@@ -131,10 +142,10 @@
 
 ## Troubleshooting
 
-- **Connection Issues**: Ensure the Neo4j instance is running and accessible.
-- **Embedding Errors**: Verify that `sentence-transformers` is installed and working.
-- **API Failure**: Check if the ArliAI API key is valid and the service is online.
-- **Incorrect SQL Queries**: Adjust the similarity threshold or refine column selection.
+* **Connection Issues**: Ensure the Neo4j instance is running and accessible.
+* **Embedding Errors**: Verify that `sentence-transformers` is installed and working.
+* **API Failure**: Check if the ArliAI API key is valid and the service is online.
+* **Incorrect SQL Queries**: Adjust the similarity threshold or refine column selection.
 
 ## Contributing
 
@@ -143,4 +154,5 @@
 [MIT License](LICENSE).
 
 ## License
-This project is licensed under the [MIT License](LICENSE).
+
+This project is licensed under the [MIT License](LICENSE).